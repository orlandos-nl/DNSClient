--- conflicted
+++ resolved
@@ -115,8 +115,6 @@
         }
     }
 
-<<<<<<< HEAD
-=======
     func testNSQuery() throws {
         try testClient { dnsClient in
             let results = try dnsClient.initiateNSQuery(forDomain: "example.com").wait()
@@ -133,8 +131,7 @@
             XCTAssertEqual(results.first?.resource.mname.string, "ns.icann.org")
         }
     }
-    
->>>>>>> 5793893d
+
     func testSRVRecordsAsyncRequest() throws {
         testClient { dnsClient in
             let expectation = self.expectation(description: "getSRVRecords")
